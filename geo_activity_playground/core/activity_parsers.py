import datetime
import gzip
import logging
import pathlib
import xml

import dateutil.parser
import fitdecode
import gpxpy
import pandas as pd
import tcxreader.tcxreader
import xmltodict

logger = logging.getLogger(__name__)


class ActivityParseError(BaseException):
    pass


def read_activity(path: pathlib.Path) -> pd.DataFrame:
    suffixes = path.suffixes
    if suffixes[-1] == ".gz":
        opener = gzip.open
        file_type = suffixes[-2]
    else:
        opener = open
        file_type = suffixes[-1]

    if file_type == ".gpx":
        try:
            df = read_gpx_activity(path, opener)
        except gpxpy.gpx.GPXXMLSyntaxException as e:
            raise ActivityParseError(
                f"Syntax error while parsing GPX file {path=}"
            ) from e
        except UnicodeDecodeError as e:
            raise ActivityParseError(f"Encoding issue with {path=}: {e}") from e
    elif file_type == ".fit":
        df = read_fit_activity(path, opener)
    elif file_type == ".tcx":
        try:
            df = read_tcx_activity(path, opener)
        except xml.etree.ElementTree.ParseError as e:
            raise ActivityParseError(f"Syntax error in TCX file {path=}") from e
    elif file_type in [".kml", ".kmz"]:
        df = read_kml_activity(path, opener)
    elif file_type == ".csv":  # Simra csv export
        df = read_simra_activity(path)
    else:
        raise ActivityParseError(f"Unsupported file format: {file_type}")

    if len(df):
        try:
            if df.time.dt.tz is not None:
                df.time = df.time.dt.tz_localize(None)
        except AttributeError as e:
            print(df)
            print(df.dtypes)
            types = {}
            for elem in df["time"]:
                t = str(type(elem))
                if t not in types:
                    types[t] = elem
            print(types)
            raise ActivityParseError(
                "It looks like the date parsing has gone wrong."
            ) from e
    df.name = path.stem.split(".")[0]
    return df


def read_fit_activity(path: pathlib.Path, open) -> pd.DataFrame:
    """
    {'timestamp': datetime.datetime(2023, 11, 11, 16, 29, 49, tzinfo=datetime.timezone.utc),
    'position_lat': <int>,
    'position_long': <int>,
    'gps_accuracy': 6,
    'enhanced_altitude': 517.2,
    'altitude': 517.2,
    'grade': 1.88,
    'distance': 4238.37,
    'heart_rate': 155,
    'calories': 253,
    'cadence': 76,
    'enhanced_speed': 3.972,
    'speed': 3.972,
    'temperature': -1,
    'ascent': 35,
    'descent': 11}
    """
    rows = []
    with open(path, "rb") as f:
        with fitdecode.FitReader(f) as fit:
            for frame in fit:
                if frame.frame_type == fitdecode.FIT_FRAME_DATA:
                    fields = {field.name: field.value for field in frame.fields}
                    if (
                        "timestamp" in fields
                        and fields.get("position_lat", None)
                        and fields.get("position_long", None)
                    ):
                        time = fields["timestamp"]
                        assert isinstance(time, datetime.datetime)
                        time = time.astimezone(datetime.timezone.utc)
                        row = {
                            "time": time,
                            "latitude": fields["position_lat"] / ((2**32) / 360),
                            "longitude": fields["position_long"] / ((2**32) / 360),
                        }
                        if "heart_rate" in fields:
                            row["heartrate"] = fields["heart_rate"]
                        if "calories" in fields:
                            row["calories"] = fields["calories"]
                        if "cadence" in fields:
                            row["cadence"] = fields["cadence"]
                        if "distance" in fields:
                            row["distance"] = fields["distance"]
                        if "altitude" in fields:
                            row["altitude"] = fields["altitude"]
                        if "enhanced_altitude" in fields:
                            row["altitude"] = fields["enhanced_altitude"]
                        if "speed" in fields:
                            row["speed"] = fields["speed"]
                        if "enhanced_speed" in fields:
                            row["speed"] = fields["enhanced_speed"]
                        rows.append(row)

    return pd.DataFrame(rows)


def read_gpx_activity(path: pathlib.Path, open) -> pd.DataFrame:
    points = []
    with open(path, "rb") as f:
        gpx = gpxpy.parse(f)
        for track in gpx.tracks:
            for segment in track.segments:
                for point in segment.points:
                    if isinstance(point.time, datetime.datetime):
                        time = point.time
                    else:
                        time = dateutil.parser.parse(str(point.time))
                    assert isinstance(time, datetime.datetime)
                    time = time.astimezone(datetime.timezone.utc)
                    points.append((time, point.latitude, point.longitude))

    return pd.DataFrame(points, columns=["time", "latitude", "longitude"])


def read_tcx_activity(path: pathlib.Path, opener) -> pd.DataFrame:
    """
    cadence = {NoneType} None
     distance = {float} 7.329999923706055
     elevation = {float} 2250.60009765625
     hr_value = {int} 87
     latitude = {float} 46.49582446552813
     longitude = {float} 15.50408081151545
     time = {datetime} 2020-12-26 15:14:28
     tpx_ext = {dict: 2} {'Speed': 0.7459999918937683, 'RunCadence': 58}
    """
    rows = []
    tcx_reader = tcxreader.tcxreader.TCXReader()

    with opener(path, "rb") as f:
        content = f.read().strip()

    stripped_file = pathlib.Path("Cache/temp.tcx")
    with open(stripped_file, "wb") as f:
        f.write(content)
    data = tcx_reader.read(str(stripped_file))
    stripped_file.unlink()

    for trackpoint in data.trackpoints:
        if trackpoint.latitude and trackpoint.longitude:
            time = trackpoint.time
            assert isinstance(time, datetime.datetime)
            time = time.astimezone(datetime.timezone.utc)
            row = {
                "time": time,
                "latitude": trackpoint.latitude,
                "longitude": trackpoint.longitude,
            }
            if trackpoint.elevation:
                row["altitude"] = trackpoint.elevation
            if trackpoint.hr_value:
                row["heartrate"] = trackpoint.hr_value
            if trackpoint.cadence:
                row["cadence"] = trackpoint.cadence
            if trackpoint.distance:
                row["distance"] = trackpoint.distance
            rows.append(row)
    df = pd.DataFrame(rows)
    return df


def read_kml_activity(path: pathlib.Path, opener) -> pd.DataFrame:
    with opener(path, "rb") as f:
        kml_dict = xmltodict.parse(f)
    doc = kml_dict["kml"]["Document"]
    keypoint_folder = doc["Folder"]
    placemark = keypoint_folder["Placemark"]
    track = placemark["gx:Track"]
    rows = []
    for when, where in zip(track["when"], track["gx:coord"]):
        time = dateutil.parser.parse(when).astimezone(datetime.timezone.utc)
        parts = where.split(" ")
        if len(parts) == 2:
            lon, lat = parts
            alt = None
        if len(parts) == 3:
            lon, lat, alt = parts
        row = {"time": time, "latitude": float(lat), "longitude": float(lon)}
        if alt is not None:
            row["altitude"] = float(alt)
        rows.append(row)
    return pd.DataFrame(rows)

<<<<<<< HEAD

def read_simra_activity(path: pathlib.Path) -> pd.DataFrame:
    data = pd.read_csv(path, header=1)
    data["time"] = data["timeStamp"].apply(
        lambda d: datetime.datetime.fromtimestamp(d / 1000)
    )
    data["time"] = data["time"].dt.tz_localize(datetime.timezone.utc)
    data = data.rename(columns={"lat": "latitude", "lon": "longitude"})
    data.dropna(inplace=True)
    out = out.reset_index(drop=True)
    return out
=======
def read_simra_activity(path: pathlib.Path, opener) -> pd.DataFrame:
    data = pd.read_csv(path,header=1)
    data['time'] = data['timeStamp'].apply(lambda d: datetime.datetime.fromtimestamp(d/1000))
    tz = datetime.datetime.now(datetime.timezone.utc).astimezone().tzinfo # get local timezone
    data['time'] = data['time'].dt.tz_localize(tz)
    data['time'] = data['time'].dt.tz_convert('UTC')
    data = data.rename(columns={'lat':'latitude','lon':'longitude'})
    return data.dropna(subset=['latitude'], ignore_index=True)[['time','latitude','longitude']]
    
    
>>>>>>> 349a363a
<|MERGE_RESOLUTION|>--- conflicted
+++ resolved
@@ -215,27 +215,18 @@
         rows.append(row)
     return pd.DataFrame(rows)
 
-<<<<<<< HEAD
-
-def read_simra_activity(path: pathlib.Path) -> pd.DataFrame:
+
+def read_simra_activity(path: pathlib.Path, opener) -> pd.DataFrame:
     data = pd.read_csv(path, header=1)
     data["time"] = data["timeStamp"].apply(
         lambda d: datetime.datetime.fromtimestamp(d / 1000)
     )
-    data["time"] = data["time"].dt.tz_localize(datetime.timezone.utc)
+    tz = (
+        datetime.datetime.now(datetime.timezone.utc).astimezone().tzinfo
+    )  # get local timezone
+    data["time"] = data["time"].dt.tz_localize(tz)
+    data["time"] = data["time"].dt.tz_convert("UTC")
     data = data.rename(columns={"lat": "latitude", "lon": "longitude"})
-    data.dropna(inplace=True)
-    out = out.reset_index(drop=True)
-    return out
-=======
-def read_simra_activity(path: pathlib.Path, opener) -> pd.DataFrame:
-    data = pd.read_csv(path,header=1)
-    data['time'] = data['timeStamp'].apply(lambda d: datetime.datetime.fromtimestamp(d/1000))
-    tz = datetime.datetime.now(datetime.timezone.utc).astimezone().tzinfo # get local timezone
-    data['time'] = data['time'].dt.tz_localize(tz)
-    data['time'] = data['time'].dt.tz_convert('UTC')
-    data = data.rename(columns={'lat':'latitude','lon':'longitude'})
-    return data.dropna(subset=['latitude'], ignore_index=True)[['time','latitude','longitude']]
-    
-    
->>>>>>> 349a363a
+    return data.dropna(subset=["latitude"], ignore_index=True)[
+        ["time", "latitude", "longitude"]
+    ]