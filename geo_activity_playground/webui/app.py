--- conflicted
+++ resolved
@@ -23,11 +23,7 @@
 from .calendar.blueprint import make_calendar_blueprint
 from .calendar.controller import CalendarController
 from .eddington_blueprint import make_eddington_blueprint
-<<<<<<< HEAD
 from .elevation_eddington_blueprint import make_elevation_eddington_blueprint
-from .entry_controller import EntryView
-=======
->>>>>>> 3d4285a9
 from .equipment_blueprint import make_equipment_blueprint
 from .explorer.blueprint import make_explorer_blueprint
 from .explorer.controller import ExplorerController
@@ -124,7 +120,7 @@
     app.register_blueprint(
         make_elevation_eddington_blueprint(repository, search_query_history),
         url_prefix="/elevation-eddington",
-    )    
+    )
     app.register_blueprint(
         make_equipment_blueprint(repository, config), url_prefix="/equipment"
     )
