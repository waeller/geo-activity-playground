--- conflicted
+++ resolved
@@ -55,12 +55,9 @@
             "speed_time_plot": speed_time_plot(time_series),
             "speed_distribution_plot": speed_distribution_plot(time_series),
             "similar_activites": similar_activities,
-<<<<<<< HEAD
             "speed_color_bar": make_speed_color_bar(time_series),
-=======
             "date": activity.start.date(),
             "time": activity.start.time(),
->>>>>>> 9db45ade
         }
         if (heart_zones := extract_heart_rate_zones(time_series)) is not None:
             result["heart_zones_plot"] = heartrate_zone_plot(heart_zones)
